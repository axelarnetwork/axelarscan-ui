--- conflicted
+++ resolved
@@ -37,13 +37,8 @@
 import { ENVIRONMENT, getChainData, getAssetData } from '@/lib/config'
 import { toCase, split, toArray, parseError } from '@/lib/parser'
 import { sleep, getParams } from '@/lib/operator'
-<<<<<<< HEAD
-import { isString, equalsIgnoreCase, headString, ellipse, toTitle } from '@/lib/string'
+import { isString, equalsIgnoreCase, headString, find, ellipse, toTitle } from '@/lib/string'
 import { isNumber, toNumber, toBigNumber, formatUnits, parseUnits, numberFormat } from '@/lib/number'
-=======
-import { isString, equalsIgnoreCase, headString, find, ellipse, toTitle } from '@/lib/string'
-import { isNumber, toNumber, toBigNumber, parseUnits, numberFormat } from '@/lib/number'
->>>>>>> c8da442e
 import { timeDiff } from '@/lib/time'
 import IAxelarExecutable from '@/data/interfaces/gmp/IAxelarExecutable.json'
 
