--- conflicted
+++ resolved
@@ -527,17 +527,9 @@
                                 </div>
                               </Tooltip>
                             </div> :
-<<<<<<< HEAD
                             (!isAxelar(d.call.returnValues?.destinationChain) || !d.customValues?.recipientAddress) && (
-                              <ChainProfile
-                                value={d.call.returnValues?.destinationChain}
-                                className="h-6"
-                                titleClassName="font-semibold"
-                              />
+                              <ChainProfile value={d.call.returnValues?.destinationChain} titleClassName="font-semibold" />
                             )
-=======
-                            <ChainProfile value={d.call.returnValues?.destinationChain} titleClassName="font-semibold" />
->>>>>>> 1d0a5558
                           }
                           {d.is_invalid_contract_address ?
                             <div className="flex">
