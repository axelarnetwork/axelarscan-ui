'use client'

import Link from 'next/link'
import { usePathname, useRouter, useSearchParams } from 'next/navigation'
import { Fragment, useEffect, useState } from 'react'
import { useForm } from 'react-hook-form'
import { Dialog, Listbox, Transition } from '@headlessui/react'
import clsx from 'clsx'
import _ from 'lodash'
import { HiOutlineArrowRightStartOnRectangle, HiOutlineArrowRightEndOnRectangle } from 'react-icons/hi2'
import { MdOutlineRefresh, MdOutlineFilterList, MdClose, MdCheck, MdOutlineTimer } from 'react-icons/md'
import { LuChevronsUpDown } from 'react-icons/lu'
import { PiWarningCircle } from 'react-icons/pi'
import { RiTimerFlashLine } from 'react-icons/ri'

import { Container } from '@/components/Container'
import { Overlay } from '@/components/Overlay'
import { Button } from '@/components/Button'
import { DateRangePicker } from '@/components/DateRangePicker'
import { Image } from '@/components/Image'
import { Copy } from '@/components/Copy'
import { Tooltip } from '@/components/Tooltip'
import { Spinner } from '@/components/Spinner'
import { Tag } from '@/components/Tag'
import { Number } from '@/components/Number'
import { Profile, ChainProfile, AssetProfile } from '@/components/Profile'
import { ExplorerLink } from '@/components/ExplorerLink'
import { TimeAgo, TimeSpent } from '@/components/Time'
import { Pagination } from '@/components/Pagination'
import { useGlobalStore } from '@/components/Global'
import { searchGMP } from '@/lib/api/gmp'
import { isAxelar } from '@/lib/chain'
import { ENVIRONMENT } from '@/lib/config'
import { split, toArray } from '@/lib/parser'
import { getParams, getQueryString, generateKeyByParams, isFiltered } from '@/lib/operator'
<<<<<<< HEAD
import { isString, equalsIgnoreCase, capitalize, toBoolean, find, ellipse } from '@/lib/string'
=======
import { isString, equalsIgnoreCase, capitalize, toBoolean, includesSomePatterns, ellipse } from '@/lib/string'
>>>>>>> d974cae5
import { isNumber } from '@/lib/number'
import customGMPs from '@/data/custom/gmp'

const size = 25

function Filters({ contractMethod }) {
  const router = useRouter()
  const pathname = usePathname()
  const searchParams = useSearchParams()
  const [open, setOpen] = useState(false)
  const [params, setParams] = useState(getParams(searchParams, size))
  const { handleSubmit } = useForm()
  const { chains, assets, itsAssets } = useGlobalStore()

  const onSubmit = (e1, e2, _params) => {
    if (!_params) {
      _params = params
    }

    if (!_.isEqual(_params, getParams(searchParams, size))) {
      router.push(`${pathname}${getQueryString(_params)}`)
      setParams(_params)
    }

    setOpen(false)
  }

  const onClose = () => {
    setOpen(false)
    setParams(getParams(searchParams, size))
  }

  const attributes = toArray([
    { label: 'Tx Hash', name: 'txHash' },
    { label: 'Message ID', name: 'messageId' },
    { label: 'Source Chain', name: 'sourceChain', type: 'select', multiple: true, options: _.orderBy(toArray(chains).map((d, i) => ({ ...d, i })), ['deprecated', 'name', 'i'], ['desc', 'asc', 'asc']).map(d => ({ value: d.id, title: `${d.name}${d.deprecated ? ` (deprecated)` : ''}` })) },
    { label: 'Destination Chain', name: 'destinationChain', type: 'select', multiple: true, options: _.orderBy(toArray(chains).map((d, i) => ({ ...d, i })), ['deprecated', 'name', 'i'], ['desc', 'asc', 'asc']).map(d => ({ value: d.id, title: `${d.name}${d.deprecated ? ` (deprecated)` : ''}` })) },
    { label: 'From / To Chain', name: 'chain', type: 'select', multiple: true, options: _.orderBy(toArray(chains).map((d, i) => ({ ...d, i })), ['deprecated', 'name', 'i'], ['desc', 'asc', 'asc']).map(d => ({ value: d.id, title: `${d.name}${d.deprecated ? ` (deprecated)` : ''}` })) },
    !contractMethod && { label: 'Asset Type', name: 'assetType', type: 'select', options: [
      { title: 'Any' },
      { value: 'gateway', title: 'Gateway Token' },
      { value: 'its', title: 'ITS Token' },
    ] },
    { label: 'Asset', name: 'asset', type: 'select', multiple: true, options: _.orderBy(toArray(_.concat(params.assetType !== 'its' && !isITSEvent(contractMethod) && toArray(assets).map(d => ({ value: d.id, title: `${d.symbol} (${d.id})` })), params.assetType !== 'gateway' && toArray(itsAssets).map(d => ({ value: d.symbol, title: `${d.symbol} (ITS)` })))), ['title'], ['asc']) },
    (params.assetType === 'its' || isITSEvent(contractMethod)) && { label: 'ITS Token Address', name: 'itsTokenAddress' },
    !contractMethod && { label: 'Method', name: 'contractMethod', type: 'select', options: [
      { title: 'Any' },
      { value: 'callContract', title: 'CallContract' },
      { value: 'callContractWithToken', title: 'CallContractWithToken' },
      { value: 'InterchainTransfer', title: 'InterchainTransfer' },
      { value: 'InterchainTokenDeployment', title: 'InterchainTokenDeployment' },
      { value: 'TokenManagerDeployment', title: 'TokenManagerDeployment' },
      { value: 'SquidCoral', title: 'SquidCoral' },
      { value: 'SquidCoralSettlementForwarded', title: 'SquidCoralSettlementForwarded' },
      { value: 'SquidCoralSettlementFilled', title: 'SquidCoralSettlementFilled' },
    ] },
    params.contractMethod?.startsWith('SquidCoral') && { label: 'Squid Coral OrderHash', name: 'squidCoralOrderHash' },
    { label: 'Status', name: 'status', type: 'select', options: [
      { title: 'Any' },
      { value: 'called', title: 'Called' },
      { value: 'confirming', title: 'Wait for Confirmation' },
      { value: 'express_executed', title: 'Express Executed' },
      { value: 'approving', title: 'Wait for Approval' },
      { value: 'approved', title: 'Approved' },
      { value: 'executing', title: 'Executing' },
      { value: 'executed', title: 'Executed' },
      { value: 'error', title: 'Error Execution' },
      { value: 'insufficient_fee', title: 'Insufficient Fee' },
      { value: 'not_enough_gas_to_execute', title: 'Not Enough Gas' },
    ] },
    { label: 'Sender', name: 'senderAddress' },
    { label: 'Contract', name: 'contractAddress' },
    { label: 'Command ID', name: 'commandId' },
    { label: 'Time', name: 'time', type: 'datetimeRange' },
    { label: 'Sort By', name: 'sortBy', type: 'select', options: [
      { title: 'Any' },
      { value: 'time', title: 'ContractCall Time' },
      { value: 'value', title: 'Token Value' },
    ] },
    !contractMethod && { label: 'Proposal ID', name: 'proposalId' },
  ])

  const filtered = isFiltered(params)

  return (
    <>
      <Button
        color="default"
        circle="true"
        onClick={() => setOpen(true)}
        className={clsx(filtered && 'bg-blue-50 dark:bg-blue-950')}
      >
        <MdOutlineFilterList size={20} className={clsx(filtered && 'text-blue-600 dark:text-blue-500')} />
      </Button>
      <Transition.Root show={open} as={Fragment}>
        <Dialog as="div" onClose={onClose} className="relative z-50">
          <Transition.Child
            as={Fragment}
            enter="transform transition ease-in-out duration-500 sm:duration-700"
            enterFrom="opacity-0"
            enterTo="opacity-100"
            leave="transform transition ease-in-out duration-500 sm:duration-700"
            leaveFrom="opacity-100"
            leaveTo="opacity-0"
          >
            <div className="fixed inset-0 bg-zinc-50 dark:bg-zinc-900 bg-opacity-50 dark:bg-opacity-50 transition-opacity" />
          </Transition.Child>
          <div className="fixed inset-0 overflow-hidden">
            <div className="absolute inset-0 overflow-hidden">
              <div className="pointer-events-none fixed inset-y-0 right-0 flex max-w-full pl-10 sm:pl-16">
                <Transition.Child
                  as={Fragment}
                  enter="transform transition ease-in-out duration-500 sm:duration-700"
                  enterFrom="translate-x-full"
                  enterTo="translate-x-0"
                  leave="transform transition ease-in-out duration-500 sm:duration-700"
                  leaveFrom="translate-x-0"
                  leaveTo="translate-x-full"
                >
                  <Dialog.Panel className="pointer-events-auto w-screen max-w-md">
                    <form onSubmit={handleSubmit(onSubmit)} className="h-full bg-white divide-y divide-zinc-200 shadow-xl flex flex-col">
                      <div className="h-0 flex-1 overflow-y-auto">
                        <div className="bg-blue-600 flex items-center justify-between p-4 sm:px-6">
                          <Dialog.Title className="text-white text-base font-semibold leading-6">
                            Filter
                          </Dialog.Title>
                          <button
                            type="button"
                            onClick={() => onClose()}
                            className="relative text-blue-200 hover:text-white ml-3"
                          >
                            <MdClose size={20} />
                          </button>
                        </div>
                        <div className="flex flex-1 flex-col justify-between gap-y-6 px-4 sm:px-6 py-6">
                          {attributes.map((d, i) => (
                            <div key={i}>
                              <label htmlFor={d.name} className="text-zinc-900 text-sm font-medium leading-6">
                                {d.label}
                              </label>
                              <div className="mt-2">
                                {d.type === 'select' ?
                                  <Listbox value={d.multiple ? split(params[d.name]) : params[d.name]} onChange={v => setParams({ ...params, [d.name]: d.multiple ? v.join(',') : v })} multiple={d.multiple}>
                                    {({ open }) => {
                                      const isSelected = v => d.multiple ? split(params[d.name]).includes(v) : v === params[d.name] || equalsIgnoreCase(v, params[d.name])
                                      const selectedValue = d.multiple ? toArray(d.options).filter(o => isSelected(o.value)) : toArray(d.options).find(o => isSelected(o.value))

                                      return (
                                        <div className="relative">
                                          <Listbox.Button className="relative w-full cursor-pointer rounded-md shadow-sm border border-zinc-200 text-zinc-900 sm:text-sm sm:leading-6 text-left pl-3 pr-10 py-1.5">
                                            {d.multiple ?
                                              <div className={clsx('flex flex-wrap', selectedValue.length !== 0 && 'my-1')}>
                                                {selectedValue.length === 0 ?
                                                  <span className="block truncate">
                                                    Any
                                                  </span> :
                                                  selectedValue.map((v, j) => (
                                                    <div
                                                      key={j}
                                                      onClick={() => setParams({ ...params, [d.name]: selectedValue.filter(v => v.value !== v.value).map(v => v.value).join(',') })}
                                                      className="min-w-fit h-6 bg-zinc-100 rounded-xl flex items-center text-zinc-900 mr-2 my-1 px-2.5 py-1"
                                                    >
                                                      {v.title}
                                                    </div>
                                                  ))
                                                }
                                              </div> :
                                              <span className="block truncate">
                                                {selectedValue?.title}
                                              </span>
                                            }
                                            <span className="pointer-events-none absolute inset-y-0 right-0 flex items-center pr-2">
                                              <LuChevronsUpDown size={20} className="text-zinc-400" />
                                            </span>
                                          </Listbox.Button>
                                          <Transition
                                            show={open}
                                            as={Fragment}
                                            leave="transition ease-in duration-100"
                                            leaveFrom="opacity-100"
                                            leaveTo="opacity-0"
                                          >
                                            <Listbox.Options className="absolute z-10 w-full max-h-60 bg-white overflow-auto rounded-md shadow-lg text-base sm:text-sm mt-1 py-1">
                                              {toArray(d.options).map((o, j) => (
                                                <Listbox.Option key={j} value={o.value} className={({ active }) => clsx('relative cursor-default select-none pl-3 pr-9 py-2', active ? 'bg-blue-600 text-white' : 'text-zinc-900')}>
                                                  {({ selected, active }) => (
                                                    <>
                                                      <span className={clsx('block truncate', selected ? 'font-semibold' : 'font-normal')}>
                                                        {o.title}
                                                      </span>
                                                      {selected && (
                                                        <span className={clsx('absolute inset-y-0 right-0 flex items-center pr-4', active ? 'text-white' : 'text-blue-600')}>
                                                          <MdCheck size={20} />
                                                        </span>
                                                      )}
                                                    </>
                                                  )}
                                                </Listbox.Option>
                                              ))}
                                            </Listbox.Options>
                                          </Transition>
                                        </div>
                                      )
                                    }}
                                  </Listbox> :
                                  d.type === 'datetimeRange' ?
                                    <DateRangePicker params={params} onChange={v => setParams({ ...params, ...v })} /> :
                                    <input
                                      type={d.type || 'text'}
                                      name={d.name}
                                      placeholder={d.label}
                                      value={params[d.name]}
                                      onChange={e => setParams({ ...params, [d.name]: e.target.value })}
                                      className="w-full rounded-md shadow-sm border border-zinc-200 focus:border-blue-600 focus:ring-0 text-zinc-900 placeholder:text-zinc-400 sm:text-sm sm:leading-6 py-1.5"
                                    />
                                }
                              </div>
                            </div>
                          ))}
                        </div>
                      </div>
                      <div className="flex flex-shrink-0 justify-end p-4">
                        <button
                          type="button"
                          onClick={() => onSubmit(undefined, undefined, {})}
                          className="bg-white hover:bg-zinc-50 rounded-md shadow-sm ring-1 ring-inset ring-zinc-200 text-zinc-900 text-sm font-semibold px-3 py-2"
                        >
                          Reset
                        </button>
                        <button
                          type="submit"
                          disabled={!filtered}
                          className={clsx('rounded-md shadow-sm focus-visible:outline focus-visible:outline-2 focus-visible:outline-offset-2 focus-visible:outline-blue-600 inline-flex justify-center text-white text-sm font-semibold ml-4 px-3 py-2', filtered ? 'bg-blue-600 hover:bg-blue-500' : 'bg-blue-500 cursor-not-allowed')}
                        >
                          Submit
                        </button>
                      </div>
                    </form>
                  </Dialog.Panel>
                </Transition.Child>
              </div>
            </div>
          </div>
        </Dialog>
      </Transition.Root>
    </>
  )
}

export const getEvent = data => {
  const { call, interchain_transfer, token_manager_deployment_started, interchain_token_deployment_started, settlement_forwarded_events, settlement_filled_events, interchain_transfers, originData } = { ...data }

  if (interchain_transfer || originData?.interchain_transfer) return 'InterchainTransfer'
  if (token_manager_deployment_started || originData?.token_manager_deployment_started) return 'TokenManagerDeployment'
  if (interchain_token_deployment_started || originData?.interchain_token_deployment_started) return 'InterchainTokenDeployment'
  if (settlement_forwarded_events) return 'SquidCoralSettlementForwarded'
  if (settlement_filled_events || interchain_transfers) return 'SquidCoralSettlementFilled'

  return call?.event
}

export const isITSEvent = contractMethod => !!find(contractMethod, ['InterchainTransfer', 'InterchainTokenDeployment', 'TokenManagerDeployment'])

export const customData = async data => {
  const { call, interchain_transfer, interchain_transfers } = { ...data }
  const { destinationContractAddress, payload } = { ...call?.returnValues }
  if (!(destinationContractAddress && isString(payload))) return data

  try {
    const { id, name, customize } = { ...toArray(customGMPs).find(d => toArray(d.addresses).findIndex(a => equalsIgnoreCase(a, destinationContractAddress)) > -1 && (!d.environment || equalsIgnoreCase(d.environment, ENVIRONMENT))) }

    if (typeof customize === 'function') {
      const customValues = await customize(call.returnValues, ENVIRONMENT)

      if (typeof customValues === 'object' && !Array.isArray(customValues) && Object.keys(customValues).length > 0) {
        customValues.projectId = id
        customValues.projectName = name || capitalize(id)
        data.customValues = customValues
      }
    }

    // interchain transfer
    if (interchain_transfer?.destinationAddress && !data.customValues?.recipientAddress) {
      data.customValues = {
        ...data.customValues,
        recipientAddress: interchain_transfer.destinationAddress,
        destinationChain: interchain_transfer.destinationChain,
        projectId: 'its',
        projectName: 'ITS',
      }
    }

    // interchain transfers
    if (toArray(interchain_transfers).length > 0 && !data.customValues?.recipientAddresses) {
      data.customValues = {
        ...data.customValues,
        recipientAddresses: interchain_transfers.map(d => ({
          recipientAddress: d.recipient,
          chain: d.destinationChain,
        })),
        projectId: 'squid',
        projectName: 'Squid',
      }
    }
  } catch (error) {}

  return data
}

<<<<<<< HEAD
export function GMPs({ address, contractMethod }) {
=======
export const checkNeedMoreGasFromError = error => !!error && includesSomePatterns([error.error?.reason, error.error?.message], ['INSUFFICIENT_GAS'])

export function GMPs({ address }) {
>>>>>>> d974cae5
  const searchParams = useSearchParams()
  const [params, setParams] = useState(null)
  const [searchResults, setSearchResults] = useState(null)
  const [refresh, setRefresh] = useState(null)

  useEffect(() => {
    const _params = getParams(searchParams, size)

    if (address) {
      _params.address = address
    }

    if (contractMethod) {
      _params.contractMethod = contractMethod

      if (isITSEvent(contractMethod)) {
        _params.assetType = 'its'
      }
    }

    if (!_.isEqual(_params, params)) {
      setParams(_params)
      setRefresh(true)
    }
  }, [address, searchParams, params, setParams])

  useEffect(() => {
    const getData = async () => {
      if (params && toBoolean(refresh)) {
        const sort = params.sortBy === 'value' ? { value: 'desc' } : undefined

        const _params = _.cloneDeep(params)
        delete _params.sortBy

        const response = await searchGMP({ ..._params, size, sort })

        if (response?.data) {
          response.data = await Promise.all(toArray(response.data).map(d => new Promise(async resolve => resolve(await customData(d)))))
        }

        setSearchResults({
          ...(refresh ? undefined : searchResults),
          [generateKeyByParams(params)]: { ...response },
        })

        setRefresh(false)
      }
    }

    getData()
  }, [params, setSearchResults, refresh, setRefresh])

  useEffect(() => {
    const interval = setInterval(() => setRefresh('true'), 0.5 * 60 * 1000)
    return () => clearInterval(interval)
  }, [])

  const { data, total } = { ...searchResults?.[generateKeyByParams(params)] }

  return (
    <Container className="sm:mt-8">
      {!data ? <Spinner /> :
        <div>
          <div className="flex items-center justify-between gap-x-4">
            <div className="sm:flex-auto">
              <h1 className="text-zinc-900 dark:text-zinc-100 text-base font-semibold leading-6">
                {contractMethod === 'InterchainTransfer' ? 'Interchain Transfers' : 'General Message Passing'}
              </h1>
              <p className="mt-2 text-zinc-400 dark:text-zinc-500 text-sm">
                <Number value={total} suffix={` result${total > 1 ? 's' : ''}`} /> 
              </p>
            </div>
            <div className="flex items-center gap-x-2">
              {!address && <Filters contractMethod={contractMethod} />}
              {refresh && refresh !== 'true' ? <Spinner /> :
                <Button
                  color="default"
                  circle="true"
                  onClick={() => setRefresh(true)}
                >
                  <MdOutlineRefresh size={20} />
                </Button>
              }
            </div>
          </div>
          {refresh && refresh !== 'true' && <Overlay />}
          <div className="overflow-x-auto lg:overflow-x-visible -mx-4 sm:-mx-0 mt-4">
            <table className="min-w-full divide-y divide-zinc-200 dark:divide-zinc-700">
              <thead className="sticky top-0 z-10 bg-white dark:bg-zinc-900">
                <tr className="text-zinc-800 dark:text-zinc-200 text-sm font-semibold">
                  <th scope="col" className="whitespace-nowrap pl-4 sm:pl-0 pr-3 py-3.5 text-left">
                    Tx Hash
                  </th>
                  <th scope="col" className="px-3 py-3.5 text-left">
                    Method
                  </th>
                  <th scope="col" className="px-3 py-3.5 text-left">
                    Sender
                  </th>
                  <th scope="col" className="px-3 py-3.5 text-left">
                    Destination
                  </th>
                  <th scope="col" className="px-3 py-3.5 text-left">
                    Status
                  </th>
                  <th scope="col" className="whitespace-nowrap pl-3 pr-4 sm:pr-0 py-3.5 text-right">
                    Created at
                  </th>
                </tr>
              </thead>
              <tbody className="bg-white dark:bg-zinc-900 divide-y divide-zinc-100 dark:divide-zinc-800">
                {data.map(d => {
                  const symbol = d.call.returnValues?.symbol || d.interchain_transfer?.symbol || d.token_manager_deployment_started?.symbol || d.interchain_token_deployment_started?.tokenSymbol
                  const receivedTransactionHash = d.express_executed?.transactionHash || d.executed?.transactionHash
                  const key = d.message_id || d.call.transactionHash

                  return (
                    <tr key={key} className="align-top text-zinc-400 dark:text-zinc-500 text-sm">
                      <td className="pl-4 sm:pl-0 pr-3 py-4 text-left">
                        <div className="flex items-center gap-x-1">
                          <Copy value={key}>
                            <Link
                              href={`/gmp/${d.call.parentMessageID ? d.call.parentMessageID : d.message_id ? d.message_id : `${d.call.chain_type === 'cosmos' && isNumber(d.call.messageIdIndex) ? d.call.axelarTransactionHash : d.call.transactionHash}${isNumber(d.call.logIndex) ? `:${d.call.logIndex}` : d.call.chain_type === 'cosmos' && isNumber(d.call.messageIdIndex) ? `-${d.call.messageIdIndex}` : ''}`}`}
                              target="_blank"
                              className="text-blue-600 dark:text-blue-500 font-semibold"
                            >
                              {ellipse(key, 8)}
                            </Link>
                          </Copy>
                          {!d.call.proposal_id && <ExplorerLink value={d.call.transactionHash} chain={d.call.chain} />}
                        </div>
                      </td>
                      <td className="px-3 py-4 text-left">
                        <div className="flex flex-col gap-y-1.5">
                          <Tag className={clsx('w-fit capitalize')}>
                            {getEvent(d)}
                          </Tag>
                          {symbol && (
                            <AssetProfile
                              value={symbol}
                              chain={d.call.chain}
                              amount={d.amount}
                              ITSPossible={true}
                              onlyITS={!getEvent(d)?.includes('ContractCall')}
                              width={16}
                              height={16}
                              className="w-fit h-6 bg-zinc-100 dark:bg-zinc-800 rounded-xl px-2.5 py-1"
                              titleClassName="text-xs"
                            />
                          )}
                          {d.interchain_transfer?.contract_address && (
                            <Tooltip content="Token Address" className="whitespace-nowrap" parentClassName="!justify-start">
                              <Profile
                                address={d.interchain_transfer.contract_address}
                                chain={d.call.chain}
                                width={16}
                                height={16}
                                noResolveName={true}
                                className="w-fit text-xs"
                              />
                            </Tooltip>
                          )}
                          {toArray(d.interchain_transfers).length > 0 && (
                            <div className="flex flex-col gap-y-1.5">
                              {d.interchain_transfers.map((_d, i) => (
                                <AssetProfile
                                  key={i}
                                  value={_d.contract_address || _d.symbol}
                                  chain={_d.destinationChain}
                                  amount={_d.amount}
                                  customAssetData={_d}
                                  ITSPossible={true}
                                  width={16}
                                  height={16}
                                  className="w-fit h-6 bg-zinc-100 dark:bg-zinc-800 rounded-xl px-2.5 py-1"
                                  titleClassName="text-xs"
                                />
                              ))}
                            </div>
                          )}
                        </div>
                      </td>
                      <td className="px-3 py-4 text-left">
                        <div className="flex flex-col gap-y-1">
                          <ChainProfile value={d.call.chain} titleClassName="font-semibold" />
                          <Profile address={d.call.transaction?.from} chain={d.call.chain} />
                        </div>
                      </td>
                      <td className="px-3 py-4 text-left">
                        <div className="flex flex-col gap-y-1">
                          {d.is_invalid_destination_chain ?
                            <div className="flex">
                              <Tooltip content={d.call.returnValues?.destinationChain}>
                                <div className="h-6 flex items-center text-red-600 dark:text-red-500 gap-x-1.5">
                                  <PiWarningCircle size={20} />
                                  <span>Invalid Chain</span>
                                </div>
                              </Tooltip>
                            </div> :
                            (!isAxelar(d.call.returnValues?.destinationChain) || !d.customValues?.recipientAddress) && (
                              <ChainProfile value={d.call.returnValues?.destinationChain} titleClassName="font-semibold" />
                            )
                          }
                          {d.is_invalid_contract_address ?
                            <div className="flex">
                              <Tooltip content={d.call.returnValues?.destinationContractAddress}>
                                <div className="h-6 flex items-center text-red-600 dark:text-red-500 gap-x-1.5">
                                  <PiWarningCircle size={20} />
                                  <span>Invalid Contract</span>
                                </div>
                              </Tooltip>
                            </div> :
                            <>
                              {(!isAxelar(d.call.returnValues?.destinationChain) || !d.customValues?.recipientAddress) && (
                                <Tooltip content="Destination Contract" parentClassName="!justify-start">
                                  <Profile
                                    address={d.call.returnValues?.destinationContractAddress}
                                    chain={d.call.returnValues?.destinationChain}
                                    useContractLink={true}
                                  />
                                </Tooltip>
                              )}
                              {d.customValues?.recipientAddress && (
                                <>
                                  {isAxelar(d.call.returnValues?.destinationChain) && (
                                    <div className="flex items-center gap-x-2">
                                      <ChainProfile
                                        value={d.customValues.destinationChain}
                                        className="h-6"
                                        titleClassName="font-semibold"
                                      />
                                      <ExplorerLink
                                        value={d.call.returnValues.destinationContractAddress}
                                        chain={d.call.returnValues.destinationChain}
                                        type="address"
                                        title="via"
                                        iconOnly={false}
                                        width={11}
                                        height={11}
                                        containerClassName="!gap-x-1"
                                        nonIconClassName="text-blue-600 dark:text-blue-500 !text-opacity-75 text-xs"
                                      />
                                    </div>
                                  )}
                                  <Tooltip content={isAxelar(d.call.returnValues?.destinationChain) && d.customValues.projectName === 'ITS' ? 'Destination Address' : `${d.customValues.projectName ? d.customValues.projectName : 'Final User'} Recipient`} parentClassName="!justify-start">
                                    <Profile
                                      address={d.customValues.recipientAddress}
                                      chain={d.customValues.destinationChain || d.call.returnValues?.destinationChain}
                                    />
                                  </Tooltip>
                                </>
                              )}
                            </>
                          }
                        </div>
                      </td>
                      <td className="px-3 py-4 text-left">
                        <div className="flex flex-col gap-y-1.5">
                          {d.simplified_status && (
                            <div className="flex items-center space-x-1.5">
                              <Tag className={clsx('w-fit capitalize', d.simplified_status === 'received' ? 'bg-green-600 dark:bg-green-500' : d.simplified_status === 'approved' ? 'bg-orange-500 dark:bg-orange-600' : d.simplified_status === 'failed' ? 'bg-red-600 dark:bg-red-500' : 'bg-yellow-400 dark:bg-yellow-500')}>
                                {d.simplified_status === 'received' && (getEvent(d) === 'ContractCall' || (getEvent(d) === 'InterchainTransfer' && isAxelar(d.call.returnValues?.destinationChain))) ? 'Executed' : d.simplified_status}
                              </Tag>
                              {d.simplified_status === 'received' && <ExplorerLink value={receivedTransactionHash} chain={d.call.returnValues?.destinationChain} />}
                            </div>
                          )}
                          {d.is_insufficient_fee && (
                            <div className="flex items-center text-red-600 dark:text-red-500 gap-x-1">
                              <PiWarningCircle size={16} />
                              <span className="text-xs">Insufficient Fee</span>
                            </div>
                          )}
                          {d.is_invalid_gas_paid && (
                            <div className="flex items-center text-red-600 dark:text-red-500 gap-x-1">
                              <PiWarningCircle size={16} />
                              <span className="text-xs">Invalid Gas Paid</span>
                            </div>
                          )}
                          {d.time_spent?.call_express_executed > 0 && ['express_executed', 'executed'].includes(d.status) && (
                            <div className="flex items-center text-green-600 dark:text-green-500 gap-x-1">
                              <RiTimerFlashLine size={16} />
                              <TimeSpent
                                fromTimestamp={0}
                                toTimestamp={d.time_spent.call_express_executed * 1000}
                                className="text-xs"
                              />
                            </div>
                          )}
                          {d.time_spent?.total > 0 && d.status === 'executed' && (
                            <div className="flex items-center text-zinc-400 dark:text-zinc-500 gap-x-1">
                              <MdOutlineTimer size={16} />
                              <TimeSpent
                                fromTimestamp={0}
                                toTimestamp={d.time_spent.total * 1000}
                                className="text-xs"
                              />
                            </div>
                          )}
                          {isAxelar(d.call.returnValues?.destinationChain) && (
                            <div className="flex items-center text-zinc-400 dark:text-zinc-500 gap-x-1">
                              <HiOutlineArrowRightEndOnRectangle size={16} />
                              <span className="text-xs">
                                1st hop
                              </span>
                            </div>
                          )}
                          {isAxelar(d.call.chain) && (
                            <div className="flex items-center text-zinc-400 dark:text-zinc-500 gap-x-1">
                              <HiOutlineArrowRightStartOnRectangle size={16} />
                              <span className="text-xs">
                                2nd hop
                              </span>
                            </div>
                          )}
                        </div>
                      </td>
                      <td className="pl-3 pr-4 sm:pr-0 py-4 flex items-center justify-end text-right">
                        <TimeAgo timestamp={d.call.block_timestamp * 1000} />
                      </td>
                    </tr>
                  )
                })}
              </tbody>
            </table>
          </div>
          {total > size && (
            <div className="flex items-center justify-center mt-8">
              <Pagination sizePerPage={size} total={total} />
            </div>
          )}
        </div>
      }
    </Container>
  )
}<|MERGE_RESOLUTION|>--- conflicted
+++ resolved
@@ -33,11 +33,7 @@
 import { ENVIRONMENT } from '@/lib/config'
 import { split, toArray } from '@/lib/parser'
 import { getParams, getQueryString, generateKeyByParams, isFiltered } from '@/lib/operator'
-<<<<<<< HEAD
-import { isString, equalsIgnoreCase, capitalize, toBoolean, find, ellipse } from '@/lib/string'
-=======
 import { isString, equalsIgnoreCase, capitalize, toBoolean, includesSomePatterns, ellipse } from '@/lib/string'
->>>>>>> d974cae5
 import { isNumber } from '@/lib/number'
 import customGMPs from '@/data/custom/gmp'
 
@@ -347,13 +343,9 @@
   return data
 }
 
-<<<<<<< HEAD
+export const checkNeedMoreGasFromError = error => !!error && includesSomePatterns([error.error?.reason, error.error?.message], ['INSUFFICIENT_GAS'])
+
 export function GMPs({ address, contractMethod }) {
-=======
-export const checkNeedMoreGasFromError = error => !!error && includesSomePatterns([error.error?.reason, error.error?.message], ['INSUFFICIENT_GAS'])
-
-export function GMPs({ address }) {
->>>>>>> d974cae5
   const searchParams = useSearchParams()
   const [params, setParams] = useState(null)
   const [searchResults, setSearchResults] = useState(null)
