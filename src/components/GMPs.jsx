--- conflicted
+++ resolved
@@ -414,11 +414,7 @@
           <div className="flex items-center justify-between gap-x-4">
             <div className="sm:flex-auto">
               <h1 className="text-zinc-900 dark:text-zinc-100 text-base font-semibold leading-6">
-<<<<<<< HEAD
                 {contractMethod === 'InterchainTransfer' ? 'Interchain Transfers' : 'General Message Passing'}
-=======
-                General Message Passing
->>>>>>> 4396d844
               </h1>
               <p className="mt-2 text-zinc-400 dark:text-zinc-500 text-sm">
                 <Number value={total} suffix={` result${total > 1 ? 's' : ''}`} /> 
