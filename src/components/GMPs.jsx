'use client'

import Link from 'next/link'
import { usePathname, useRouter, useSearchParams } from 'next/navigation'
import { Fragment, useEffect, useState } from 'react'
import { useForm } from 'react-hook-form'
import { Dialog, Listbox, Transition } from '@headlessui/react'
import clsx from 'clsx'
import _ from 'lodash'
import { HiOutlineArrowRightStartOnRectangle, HiOutlineArrowRightEndOnRectangle } from 'react-icons/hi2'
import { MdOutlineRefresh, MdOutlineFilterList, MdClose, MdCheck, MdOutlineTimer } from 'react-icons/md'
import { LuChevronsUpDown } from 'react-icons/lu'
import { PiWarningCircle } from 'react-icons/pi'
import { RiTimerFlashLine } from 'react-icons/ri'

import { Container } from '@/components/Container'
import { Overlay } from '@/components/Overlay'
import { Button } from '@/components/Button'
import { DateRangePicker } from '@/components/DateRangePicker'
import { Image } from '@/components/Image'
import { Copy } from '@/components/Copy'
import { Tooltip } from '@/components/Tooltip'
import { Spinner } from '@/components/Spinner'
import { Tag } from '@/components/Tag'
import { Number } from '@/components/Number'
import { Profile, ChainProfile, AssetProfile } from '@/components/Profile'
import { ExplorerLink } from '@/components/ExplorerLink'
import { TimeAgo, TimeSpent } from '@/components/Time'
import { Pagination } from '@/components/Pagination'
import { useGlobalStore } from '@/components/Global'
import { searchGMP } from '@/lib/api/gmp'
import { isAxelar } from '@/lib/chain'
import { ENVIRONMENT } from '@/lib/config'
import { split, toArray } from '@/lib/parser'
import { getParams, getQueryString, generateKeyByParams, isFiltered } from '@/lib/operator'
import { isString, equalsIgnoreCase, capitalize, toBoolean, includesSomePatterns, ellipse } from '@/lib/string'
import { isNumber } from '@/lib/number'
import { timeDiff } from '@/lib/time'
import customGMPs from '@/data/custom/gmp'

const size = 25

function Filters({ contractMethod }) {
  const router = useRouter()
  const pathname = usePathname()
  const searchParams = useSearchParams()
  const [open, setOpen] = useState(false)
  const [params, setParams] = useState(getParams(searchParams, size))
  const { handleSubmit } = useForm()
  const { chains, assets, itsAssets } = useGlobalStore()

  const onSubmit = (e1, e2, _params) => {
    if (!_params) {
      _params = params
    }

    if (!_.isEqual(_params, getParams(searchParams, size))) {
      router.push(`${pathname}${getQueryString(_params)}`)
      setParams(_params)
    }

    setOpen(false)
  }

  const onClose = () => {
    setOpen(false)
    setParams(getParams(searchParams, size))
  }

  const attributes = toArray([
    { label: 'Tx Hash', name: 'txHash' },
    { label: 'Message ID', name: 'messageId' },
    { label: 'Source Chain', name: 'sourceChain', type: 'select', multiple: true, options: _.orderBy(toArray(chains).map((d, i) => ({ ...d, i })), ['deprecated', 'name', 'i'], ['desc', 'asc', 'asc']).map(d => ({ value: d.id, title: `${d.name}${d.deprecated ? ` (deprecated)` : ''}` })) },
    { label: 'Destination Chain', name: 'destinationChain', type: 'select', multiple: true, options: _.orderBy(toArray(chains).map((d, i) => ({ ...d, i })), ['deprecated', 'name', 'i'], ['desc', 'asc', 'asc']).map(d => ({ value: d.id, title: `${d.name}${d.deprecated ? ` (deprecated)` : ''}` })) },
    { label: 'From / To Chain', name: 'chain', type: 'select', multiple: true, options: _.orderBy(toArray(chains).map((d, i) => ({ ...d, i })), ['deprecated', 'name', 'i'], ['desc', 'asc', 'asc']).map(d => ({ value: d.id, title: `${d.name}${d.deprecated ? ` (deprecated)` : ''}` })) },
    !contractMethod && { label: 'Asset Type', name: 'assetType', type: 'select', options: [
      { title: 'Any' },
      { value: 'gateway', title: 'Gateway Token' },
      { value: 'its', title: 'ITS Token' },
    ] },
    { label: 'Asset', name: 'asset', type: 'select', multiple: true, options: _.orderBy(toArray(_.concat(params.assetType !== 'its' && !isITSEvent(contractMethod) && toArray(assets).map(d => ({ value: d.id, title: `${d.symbol} (${d.id})` })), params.assetType !== 'gateway' && toArray(itsAssets).map(d => ({ value: d.symbol, title: `${d.symbol} (ITS)` })))), ['title'], ['asc']) },
    (params.assetType === 'its' || isITSEvent(contractMethod)) && { label: 'ITS Token Address', name: 'itsTokenAddress' },
    !contractMethod && { label: 'Method', name: 'contractMethod', type: 'select', options: [
      { title: 'Any' },
      { value: 'callContract', title: 'CallContract' },
      { value: 'callContractWithToken', title: 'CallContractWithToken' },
      { value: 'InterchainTransfer', title: 'InterchainTransfer' },
      { value: 'InterchainTokenDeployment', title: 'InterchainTokenDeployment' },
      { value: 'TokenManagerDeployment', title: 'TokenManagerDeployment' },
      { value: 'SquidCoral', title: 'SquidCoral' },
      { value: 'SquidCoralSettlementForwarded', title: 'SquidCoralSettlementForwarded' },
      { value: 'SquidCoralSettlementFilled', title: 'SquidCoralSettlementFilled' },
    ] },
    params.contractMethod?.startsWith('SquidCoral') && { label: 'Squid Coral OrderHash', name: 'squidCoralOrderHash' },
    { label: 'Status', name: 'status', type: 'select', options: [
      { title: 'Any' },
      { value: 'called', title: 'Called' },
      { value: 'confirming', title: 'Wait for Confirmation' },
      { value: 'express_executed', title: 'Express Executed' },
      { value: 'approving', title: 'Wait for Approval' },
      { value: 'approved', title: 'Approved' },
      { value: 'executing', title: 'Executing' },
      { value: 'executed', title: 'Executed' },
      { value: 'error', title: 'Error Execution' },
      { value: 'insufficient_fee', title: 'Insufficient Fee' },
      { value: 'not_enough_gas_to_execute', title: 'Not Enough Gas' },
    ] },
    { label: 'Sender', name: 'senderAddress' },
    { label: 'Source Address', name: 'sourceAddress' },
    { label: 'Destination Contract', name: 'destinationContractAddress' },
    { label: 'Command ID', name: 'commandId' },
    { label: 'Time', name: 'time', type: 'datetimeRange' },
    { label: 'Sort By', name: 'sortBy', type: 'select', options: [
      { title: 'Any' },
      { value: 'time', title: 'ContractCall Time' },
      { value: 'value', title: 'Token Value' },
    ] },
    !contractMethod && { label: 'Proposal ID', name: 'proposalId' },
  ])

  const filtered = isFiltered(params)

  return (
    <>
      <Button
        color="default"
        circle="true"
        onClick={() => setOpen(true)}
        className={clsx(filtered && 'bg-blue-50 dark:bg-blue-950')}
      >
        <MdOutlineFilterList size={20} className={clsx(filtered && 'text-blue-600 dark:text-blue-500')} />
      </Button>
      <Transition.Root show={open} as={Fragment}>
        <Dialog as="div" onClose={onClose} className="relative z-50">
          <Transition.Child
            as={Fragment}
            enter="transform transition ease-in-out duration-500 sm:duration-700"
            enterFrom="opacity-0"
            enterTo="opacity-100"
            leave="transform transition ease-in-out duration-500 sm:duration-700"
            leaveFrom="opacity-100"
            leaveTo="opacity-0"
          >
            <div className="fixed inset-0 bg-zinc-50 dark:bg-zinc-900 bg-opacity-50 dark:bg-opacity-50 transition-opacity" />
          </Transition.Child>
          <div className="fixed inset-0 overflow-hidden">
            <div className="absolute inset-0 overflow-hidden">
              <div className="pointer-events-none fixed inset-y-0 right-0 flex max-w-full pl-10 sm:pl-16">
                <Transition.Child
                  as={Fragment}
                  enter="transform transition ease-in-out duration-500 sm:duration-700"
                  enterFrom="translate-x-full"
                  enterTo="translate-x-0"
                  leave="transform transition ease-in-out duration-500 sm:duration-700"
                  leaveFrom="translate-x-0"
                  leaveTo="translate-x-full"
                >
                  <Dialog.Panel className="pointer-events-auto w-screen max-w-md">
                    <form onSubmit={handleSubmit(onSubmit)} className="h-full bg-white divide-y divide-zinc-200 shadow-xl flex flex-col">
                      <div className="h-0 flex-1 overflow-y-auto">
                        <div className="bg-blue-600 flex items-center justify-between p-4 sm:px-6">
                          <Dialog.Title className="text-white text-base font-semibold leading-6">
                            Filter
                          </Dialog.Title>
                          <button
                            type="button"
                            onClick={() => onClose()}
                            className="relative text-blue-200 hover:text-white ml-3"
                          >
                            <MdClose size={20} />
                          </button>
                        </div>
                        <div className="flex flex-1 flex-col justify-between gap-y-6 px-4 sm:px-6 py-6">
                          {attributes.map((d, i) => (
                            <div key={i}>
                              <label htmlFor={d.name} className="text-zinc-900 text-sm font-medium leading-6">
                                {d.label}
                              </label>
                              <div className="mt-2">
                                {d.type === 'select' ?
                                  <Listbox value={d.multiple ? split(params[d.name]) : params[d.name]} onChange={v => setParams({ ...params, [d.name]: d.multiple ? v.join(',') : v })} multiple={d.multiple}>
                                    {({ open }) => {
                                      const isSelected = v => d.multiple ? split(params[d.name]).includes(v) : v === params[d.name] || equalsIgnoreCase(v, params[d.name])
                                      const selectedValue = d.multiple ? toArray(d.options).filter(o => isSelected(o.value)) : toArray(d.options).find(o => isSelected(o.value))

                                      return (
                                        <div className="relative">
                                          <Listbox.Button className="relative w-full cursor-pointer rounded-md shadow-sm border border-zinc-200 text-zinc-900 sm:text-sm sm:leading-6 text-left pl-3 pr-10 py-1.5">
                                            {d.multiple ?
                                              <div className={clsx('flex flex-wrap', selectedValue.length !== 0 && 'my-1')}>
                                                {selectedValue.length === 0 ?
                                                  <span className="block truncate">
                                                    Any
                                                  </span> :
                                                  selectedValue.map((v, j) => (
                                                    <div
                                                      key={j}
                                                      onClick={() => setParams({ ...params, [d.name]: selectedValue.filter(v => v.value !== v.value).map(v => v.value).join(',') })}
                                                      className="min-w-fit h-6 bg-zinc-100 rounded-xl flex items-center text-zinc-900 mr-2 my-1 px-2.5 py-1"
                                                    >
                                                      {v.title}
                                                    </div>
                                                  ))
                                                }
                                              </div> :
                                              <span className="block truncate">
                                                {selectedValue?.title}
                                              </span>
                                            }
                                            <span className="pointer-events-none absolute inset-y-0 right-0 flex items-center pr-2">
                                              <LuChevronsUpDown size={20} className="text-zinc-400" />
                                            </span>
                                          </Listbox.Button>
                                          <Transition
                                            show={open}
                                            as={Fragment}
                                            leave="transition ease-in duration-100"
                                            leaveFrom="opacity-100"
                                            leaveTo="opacity-0"
                                          >
                                            <Listbox.Options className="absolute z-10 w-full max-h-60 bg-white overflow-auto rounded-md shadow-lg text-base sm:text-sm mt-1 py-1">
                                              {toArray(d.options).map((o, j) => (
                                                <Listbox.Option key={j} value={o.value} className={({ active }) => clsx('relative cursor-default select-none pl-3 pr-9 py-2', active ? 'bg-blue-600 text-white' : 'text-zinc-900')}>
                                                  {({ selected, active }) => (
                                                    <>
                                                      <span className={clsx('block truncate', selected ? 'font-semibold' : 'font-normal')}>
                                                        {o.title}
                                                      </span>
                                                      {selected && (
                                                        <span className={clsx('absolute inset-y-0 right-0 flex items-center pr-4', active ? 'text-white' : 'text-blue-600')}>
                                                          <MdCheck size={20} />
                                                        </span>
                                                      )}
                                                    </>
                                                  )}
                                                </Listbox.Option>
                                              ))}
                                            </Listbox.Options>
                                          </Transition>
                                        </div>
                                      )
                                    }}
                                  </Listbox> :
                                  d.type === 'datetimeRange' ?
                                    <DateRangePicker params={params} onChange={v => setParams({ ...params, ...v })} /> :
                                    <input
                                      type={d.type || 'text'}
                                      name={d.name}
                                      placeholder={d.label}
                                      value={params[d.name]}
                                      onChange={e => setParams({ ...params, [d.name]: e.target.value })}
                                      className="w-full rounded-md shadow-sm border border-zinc-200 focus:border-blue-600 focus:ring-0 text-zinc-900 placeholder:text-zinc-400 sm:text-sm sm:leading-6 py-1.5"
                                    />
                                }
                              </div>
                            </div>
                          ))}
                        </div>
                      </div>
                      <div className="flex flex-shrink-0 justify-end p-4">
                        <button
                          type="button"
                          onClick={() => onSubmit(undefined, undefined, {})}
                          className="bg-white hover:bg-zinc-50 rounded-md shadow-sm ring-1 ring-inset ring-zinc-200 text-zinc-900 text-sm font-semibold px-3 py-2"
                        >
                          Reset
                        </button>
                        <button
                          type="submit"
                          disabled={!filtered}
                          className={clsx('rounded-md shadow-sm focus-visible:outline focus-visible:outline-2 focus-visible:outline-offset-2 focus-visible:outline-blue-600 inline-flex justify-center text-white text-sm font-semibold ml-4 px-3 py-2', filtered ? 'bg-blue-600 hover:bg-blue-500' : 'bg-blue-500 cursor-not-allowed')}
                        >
                          Submit
                        </button>
                      </div>
                    </form>
                  </Dialog.Panel>
                </Transition.Child>
              </div>
            </div>
          </div>
        </Dialog>
      </Transition.Root>
    </>
  )
}

export const getEvent = data => {
  const { call, interchain_transfer, token_manager_deployment_started, interchain_token_deployment_started, settlement_forwarded_events, settlement_filled_events, interchain_transfers, originData } = { ...data }

  if (interchain_transfer || originData?.interchain_transfer) return 'InterchainTransfer'
  if (token_manager_deployment_started || originData?.token_manager_deployment_started) return 'TokenManagerDeployment'
  if (interchain_token_deployment_started || originData?.interchain_token_deployment_started) return 'InterchainTokenDeployment'
  if (settlement_forwarded_events) return 'SquidCoralSettlementForwarded'
  if (settlement_filled_events || interchain_transfers) return 'SquidCoralSettlementFilled'

  return call?.event
}

export const isITSEvent = contractMethod => !!find(contractMethod, ['InterchainTransfer', 'InterchainTokenDeployment', 'TokenManagerDeployment'])

export const customData = async data => {
  const { call, interchain_transfer, interchain_transfers } = { ...data }
  const { destinationContractAddress, payload } = { ...call?.returnValues }
  if (!(destinationContractAddress && isString(payload))) return data

  try {
    const { id, name, customize } = { ...toArray(customGMPs).find(d => toArray(d.addresses).findIndex(a => equalsIgnoreCase(a, destinationContractAddress)) > -1 && (!d.environment || equalsIgnoreCase(d.environment, ENVIRONMENT))) }

    if (typeof customize === 'function') {
      const customValues = await customize(call.returnValues, ENVIRONMENT)

      if (typeof customValues === 'object' && !Array.isArray(customValues) && Object.keys(customValues).length > 0) {
        customValues.projectId = id
        customValues.projectName = name || capitalize(id)
        data.customValues = customValues
      }
    }

    // interchain transfer
    if (interchain_transfer?.destinationAddress && !data.customValues?.recipientAddress) {
      data.customValues = {
        ...data.customValues,
        recipientAddress: interchain_transfer.destinationAddress,
        destinationChain: interchain_transfer.destinationChain,
        projectId: 'its',
        projectName: 'ITS',
      }
    }

    // interchain transfers
    if (toArray(interchain_transfers).length > 0 && !data.customValues?.recipientAddresses) {
      data.customValues = {
        ...data.customValues,
        recipientAddresses: interchain_transfers.map(d => ({
          recipientAddress: d.recipient,
          chain: d.destinationChain,
        })),
        projectId: 'squid',
        projectName: 'Squid',
      }
    }
  } catch (error) {}

  return data
}

export const checkNeedMoreGasFromError = error => !!error && includesSomePatterns([error.error?.reason, error.error?.message], ['INSUFFICIENT_GAS'])

<<<<<<< HEAD
export function GMPs({ address, contractMethod }) {
=======
export function GMPs({ address, useAnotherHopChain = false }) {
>>>>>>> af549772
  const searchParams = useSearchParams()
  const [params, setParams] = useState(null)
  const [searchResults, setSearchResults] = useState(null)
  const [refresh, setRefresh] = useState(null)

  useEffect(() => {
    const _params = getParams(searchParams, size)

    if (address) {
      _params.address = address
    }

    if (contractMethod) {
      _params.contractMethod = contractMethod

      if (isITSEvent(contractMethod)) {
        _params.assetType = 'its'
      }
    }

    if (!_.isEqual(_params, params)) {
      setParams(_params)
      setRefresh(true)
    }
  }, [address, searchParams, params, setParams])

  useEffect(() => {
    const getData = async () => {
      if (params && toBoolean(refresh)) {
        const sort = params.sortBy === 'value' ? { value: 'desc' } : undefined

        const _params = _.cloneDeep(params)
        delete _params.sortBy

        const response = await searchGMP({ ..._params, size, sort })

        if (response?.data) {
          response.data = await Promise.all(toArray(response.data).map(d => new Promise(async resolve => resolve(await customData(d)))))
        }

        setSearchResults({
          ...(refresh ? undefined : searchResults),
          [generateKeyByParams(params)]: { ...response },
        })

        setRefresh(false)
      }
    }

    getData()
  }, [params, setSearchResults, refresh, setRefresh])

  useEffect(() => {
    const interval = setInterval(() => setRefresh('true'), 0.5 * 60 * 1000)
    return () => clearInterval(interval)
  }, [])

  const { data, total } = { ...searchResults?.[generateKeyByParams(params)] }

  return (
    <Container className="sm:mt-8">
      {!data ? <Spinner /> :
        <div>
          <div className="flex items-center justify-between gap-x-4">
            <div className="sm:flex-auto">
              <h1 className="text-zinc-900 dark:text-zinc-100 text-base font-semibold leading-6">
                {contractMethod === 'InterchainTransfer' ? 'Interchain Transfers' : 'General Message Passing'}
              </h1>
              <p className="mt-2 text-zinc-400 dark:text-zinc-500 text-sm">
                <Number value={total} suffix={` result${total > 1 ? 's' : ''}`} /> 
              </p>
            </div>
            <div className="flex items-center gap-x-2">
              {!address && <Filters contractMethod={contractMethod} />}
              {refresh && refresh !== 'true' ? <Spinner /> :
                <Button
                  color="default"
                  circle="true"
                  onClick={() => setRefresh(true)}
                >
                  <MdOutlineRefresh size={20} />
                </Button>
              }
            </div>
          </div>
          {refresh && refresh !== 'true' && <Overlay />}
          <div className="overflow-x-auto lg:overflow-x-visible -mx-4 sm:-mx-0 mt-4">
            <table className="min-w-full divide-y divide-zinc-200 dark:divide-zinc-700">
              <thead className="sticky top-0 z-10 bg-white dark:bg-zinc-900">
                <tr className="text-zinc-800 dark:text-zinc-200 text-sm font-semibold">
                  <th scope="col" className="whitespace-nowrap pl-4 sm:pl-0 pr-3 py-3.5 text-left">
                    Tx Hash
                  </th>
                  <th scope="col" className="px-3 py-3.5 text-left">
                    Method
                  </th>
                  <th scope="col" className="px-3 py-3.5 text-left">
                    Sender
                  </th>
                  <th scope="col" className="px-3 py-3.5 text-left">
                    Destination
                  </th>
                  <th scope="col" className="px-3 py-3.5 text-left">
                    Status
                  </th>
                  <th scope="col" className="whitespace-nowrap pl-3 pr-4 sm:pr-0 py-3.5 text-right">
                    Created at
                  </th>
                </tr>
              </thead>
              <tbody className="bg-white dark:bg-zinc-900 divide-y divide-zinc-100 dark:divide-zinc-800">
                {data.map(d => {
                  const symbol = d.call.returnValues?.symbol || d.interchain_transfer?.symbol || d.token_manager_deployment_started?.symbol || d.interchain_token_deployment_started?.tokenSymbol
                  const receivedTransactionHash = d.express_executed?.transactionHash || d.executed?.transactionHash
                  const key = d.message_id || d.call.transactionHash

                  return (
                    <tr key={key} className="align-top text-zinc-400 dark:text-zinc-500 text-sm">
                      <td className="pl-4 sm:pl-0 pr-3 py-4 text-left">
                        <div className="flex items-center gap-x-1">
                          <Copy value={key}>
                            <Link
                              href={`/gmp/${d.call.parentMessageID ? d.call.parentMessageID : d.message_id ? d.message_id : `${d.call.chain_type === 'cosmos' && isNumber(d.call.messageIdIndex) ? d.call.axelarTransactionHash : d.call.transactionHash}${isNumber(d.call.logIndex) ? `:${d.call.logIndex}` : d.call.chain_type === 'cosmos' && isNumber(d.call.messageIdIndex) ? `-${d.call.messageIdIndex}` : ''}`}`}
                              target="_blank"
                              className="text-blue-600 dark:text-blue-500 font-semibold"
                            >
                              {ellipse(key, 8)}
                            </Link>
                          </Copy>
                          {!d.call.proposal_id && <ExplorerLink value={d.call.transactionHash} chain={d.call.chain} />}
                        </div>
                      </td>
                      <td className="px-3 py-4 text-left">
                        <div className="flex flex-col gap-y-1.5">
                          <Tag className={clsx('w-fit capitalize')}>
                            {getEvent(d)}
                          </Tag>
                          {symbol && (
                            <AssetProfile
                              value={symbol}
                              chain={d.call.chain}
                              amount={d.amount}
                              ITSPossible={true}
                              onlyITS={!getEvent(d)?.includes('ContractCall')}
                              width={16}
                              height={16}
                              className="w-fit h-6 bg-zinc-100 dark:bg-zinc-800 rounded-xl px-2.5 py-1"
                              titleClassName="text-xs"
                            />
                          )}
                          {d.interchain_transfer?.contract_address && (
                            <Tooltip content="Token Address" className="whitespace-nowrap" parentClassName="!justify-start">
                              <Profile
                                address={d.interchain_transfer.contract_address}
                                chain={d.call.chain}
                                width={16}
                                height={16}
                                noResolveName={true}
                                className="w-fit text-xs"
                              />
                            </Tooltip>
                          )}
                          {toArray(d.interchain_transfers).length > 0 && (
                            <div className="flex flex-col gap-y-1.5">
                              {d.interchain_transfers.map((_d, i) => (
                                <AssetProfile
                                  key={i}
                                  value={_d.contract_address || _d.symbol}
                                  chain={_d.destinationChain}
                                  amount={_d.amount}
                                  customAssetData={_d}
                                  ITSPossible={true}
                                  width={16}
                                  height={16}
                                  className="w-fit h-6 bg-zinc-100 dark:bg-zinc-800 rounded-xl px-2.5 py-1"
                                  titleClassName="text-xs"
                                />
                              ))}
                            </div>
                          )}
                        </div>
                      </td>
                      <td className="px-3 py-4 text-left">
                        <div className="flex flex-col gap-y-1">
                          {useAnotherHopChain && isAxelar(d.call.chain) && d.origin_chain ?
                            <div className="flex items-center gap-x-2">
                              <ChainProfile
                                value={d.origin_chain}
                                className="h-6"
                                titleClassName="font-semibold"
                              />
                              <ExplorerLink
                                value={d.call.returnValues.sender}
                                chain={d.call.chain}
                                type="address"
                                title="via"
                                iconOnly={false}
                                width={11}
                                height={11}
                                containerClassName="!gap-x-1"
                                nonIconClassName="text-blue-600 dark:text-blue-500 !text-opacity-75 text-xs"
                              />
                            </div> :
                            <ChainProfile value={d.call.chain} titleClassName="font-semibold" />
                          }
                          {useAnotherHopChain && isAxelar(d.call.chain) && d.origin_chain ?
                            null :
                            <Profile address={d.call.transaction?.from} chain={d.call.chain} />
                          }
                        </div>
                      </td>
                      <td className="px-3 py-4 text-left">
                        <div className="flex flex-col gap-y-1">
                          {d.is_invalid_destination_chain ?
                            <div className="flex">
                              <Tooltip content={d.call.returnValues?.destinationChain}>
                                <div className="h-6 flex items-center text-red-600 dark:text-red-500 gap-x-1.5">
                                  <PiWarningCircle size={20} />
                                  <span>Invalid Chain</span>
                                </div>
                              </Tooltip>
                            </div> :
                            (!isAxelar(d.call.returnValues?.destinationChain) || !d.customValues?.recipientAddress || !useAnotherHopChain) && (
                              <ChainProfile value={d.call.returnValues?.destinationChain} titleClassName="font-semibold" />
                            )
                          }
                          {d.is_invalid_contract_address ?
                            <div className="flex">
                              <Tooltip content={d.call.returnValues?.destinationContractAddress}>
                                <div className="h-6 flex items-center text-red-600 dark:text-red-500 gap-x-1.5">
                                  <PiWarningCircle size={20} />
                                  <span>Invalid Contract</span>
                                </div>
                              </Tooltip>
                            </div> :
                            <>
                              {(!isAxelar(d.call.returnValues?.destinationChain) || !d.customValues?.recipientAddress || !useAnotherHopChain) && (
                                <Tooltip content="Destination Contract" parentClassName="!justify-start">
                                  <Profile
                                    address={d.call.returnValues?.destinationContractAddress}
                                    chain={d.call.returnValues?.destinationChain}
                                    useContractLink={true}
                                  />
                                </Tooltip>
                              )}
                              {(d.callback_chain || d.customValues?.recipientAddress) && (
                                <>
                                  {isAxelar(d.call.returnValues?.destinationChain) && (
                                    <div className="flex items-center gap-x-2">
                                      <ChainProfile
                                        value={useAnotherHopChain && (d.callback_chain || d.customValues?.destinationChain)}
                                        className="h-6"
                                        titleClassName="font-semibold"
                                      />
                                      {useAnotherHopChain && (
                                        <ExplorerLink
                                          value={d.call.returnValues.destinationContractAddress}
                                          chain={d.call.returnValues.destinationChain}
                                          type="address"
                                          title="via"
                                          iconOnly={false}
                                          width={11}
                                          height={11}
                                          containerClassName="!gap-x-1"
                                          nonIconClassName="text-blue-600 dark:text-blue-500 !text-opacity-75 text-xs"
                                        />
                                      )}
                                    </div>
                                  )}
                                  {(d.customValues?.recipientAddress || (useAnotherHopChain && d.callback_destination_address)) && (
                                    <Tooltip content={isAxelar(d.call.returnValues?.destinationChain) && (d.customValues?.projectName === 'ITS' || (!d.customValues?.recipientAddress && d.callback_destination_address)) ? 'Destination Address' : `${d.customValues?.projectName ? d.customValues.projectName : 'Final User'} Recipient`} parentClassName="!justify-start">
                                      <Profile
                                        address={d.customValues?.recipientAddress || (useAnotherHopChain && d.callback_destination_address)}
                                        chain={(useAnotherHopChain && d.callback_chain) || d.customValues?.destinationChain || d.call.returnValues?.destinationChain}
                                      />
                                    </Tooltip>
                                  )}
                                </>
                              )}
                            </>
                          }
                        </div>
                      </td>
                      <td className="px-3 py-4 text-left">
                        <div className="flex flex-col gap-y-1.5">
                          {d.simplified_status && (
                            <div className="flex items-center space-x-1.5">
                              <Tag className={clsx('w-fit capitalize', d.simplified_status === 'received' ? 'bg-green-600 dark:bg-green-500' : d.simplified_status === 'approved' ? 'bg-orange-500 dark:bg-orange-600' : d.simplified_status === 'failed' ? 'bg-red-600 dark:bg-red-500' : 'bg-yellow-400 dark:bg-yellow-500')}>
                                {d.simplified_status === 'received' && (getEvent(d) === 'ContractCall' || (getEvent(d) === 'InterchainTransfer' && isAxelar(d.call.returnValues?.destinationChain))) ? 'Executed' : d.simplified_status}
                              </Tag>
                              {d.simplified_status === 'received' && <ExplorerLink value={receivedTransactionHash} chain={d.call.returnValues?.destinationChain} />}
                            </div>
                          )}
                          {d.is_insufficient_fee && (!isAxelar(d.call.chain) || timeDiff(d.call.created_at?.ms) > 60) && (
                            <div className="flex items-center text-red-600 dark:text-red-500 gap-x-1">
                              <PiWarningCircle size={16} />
                              <span className="text-xs">
                                Insufficient Fee
                              </span>
                            </div>
                          )}
                          {d.is_invalid_gas_paid && (
                            <div className="flex items-center text-red-600 dark:text-red-500 gap-x-1">
                              <PiWarningCircle size={16} />
                              <span className="text-xs">
                                Invalid Gas Paid
                              </span>
                            </div>
                          )}
                          {d.time_spent?.call_express_executed > 0 && ['express_executed', 'executed'].includes(d.status) && (
                            <div className="flex items-center text-green-600 dark:text-green-500 gap-x-1">
                              <RiTimerFlashLine size={16} />
                              <TimeSpent
                                fromTimestamp={0}
                                toTimestamp={d.time_spent.call_express_executed * 1000}
                                className="text-xs"
                              />
                            </div>
                          )}
                          {d.time_spent?.total > 0 && d.status === 'executed' && (
                            <div className="flex items-center text-zinc-400 dark:text-zinc-500 gap-x-1">
                              <MdOutlineTimer size={16} />
                              <TimeSpent
                                fromTimestamp={0}
                                toTimestamp={d.time_spent.total * 1000}
                                className="text-xs"
                              />
                            </div>
                          )}
                          {isAxelar(d.call.returnValues?.destinationChain) && (
                            <div className="flex items-center text-zinc-400 dark:text-zinc-500 gap-x-1">
                              <HiOutlineArrowRightEndOnRectangle size={16} />
                              <span className="text-xs">
                                1st hop
                              </span>
                            </div>
                          )}
                          {isAxelar(d.call.chain) && (
                            <div className="flex items-center text-zinc-400 dark:text-zinc-500 gap-x-1">
                              <HiOutlineArrowRightStartOnRectangle size={16} />
                              <span className="text-xs">
                                2nd hop
                              </span>
                            </div>
                          )}
                        </div>
                      </td>
                      <td className="pl-3 pr-4 sm:pr-0 py-4 flex items-center justify-end text-right">
                        <TimeAgo timestamp={d.call.block_timestamp * 1000} />
                      </td>
                    </tr>
                  )
                })}
              </tbody>
            </table>
          </div>
          {total > size && (
            <div className="flex items-center justify-center mt-8">
              <Pagination sizePerPage={size} total={total} />
            </div>
          )}
        </div>
      }
    </Container>
  )
}<|MERGE_RESOLUTION|>--- conflicted
+++ resolved
@@ -347,11 +347,7 @@
 
 export const checkNeedMoreGasFromError = error => !!error && includesSomePatterns([error.error?.reason, error.error?.message], ['INSUFFICIENT_GAS'])
 
-<<<<<<< HEAD
-export function GMPs({ address, contractMethod }) {
-=======
-export function GMPs({ address, useAnotherHopChain = false }) {
->>>>>>> af549772
+export function GMPs({ address, contractMethod, useAnotherHopChain = false }) {
   const searchParams = useSearchParams()
   const [params, setParams] = useState(null)
   const [searchResults, setSearchResults] = useState(null)
