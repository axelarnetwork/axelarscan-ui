'use client'

import Link from 'next/link'
import { useEffect, useState } from 'react'
import { create } from 'zustand'
import clsx from 'clsx'
import _ from 'lodash'
import moment from 'moment'

import { Image } from '@/components/Image'
import { Copy } from '@/components/Copy'
import { Number } from '@/components/Number'
import { useGlobalStore } from '@/components/Global'
import { getKeybaseUser } from '@/lib/api/keybase'
import { getENS } from '@/lib/api/name-services/ens'
import { getSpaceID } from '@/lib/api/name-services/spaceid'
import { ENVIRONMENT, getChainData, getAssetData, getITSAssetData } from '@/lib/config'
import { getIcapAddress, toHex, toCase, split, toArray } from '@/lib/parser'
import { equalsIgnoreCase, capitalize, includesSomePatterns, ellipse } from '@/lib/string'
import { isNumber } from '@/lib/number'
import { timeDiff } from '@/lib/time'
import accounts from '@/data/accounts'
import broadcasters from '@/data/broadcasters'
import ENSLogo from '@/images/name-services/ens.png'
import SpaceIDLogo from '@/images/name-services/spaceid.png'

export const useNameServicesStore = create()(set => ({
  ens: null,
  spaceID: null,
  setENS: data => set(state => ({ ...state, ens: { ...state.ens, ...data } })),
  setSpaceID: data => set(state => ({ ...state, spaceID: { ...state.spaceID, ...data } })),
}))

export function SpaceIDProfile({
  address,
  url,
  width = 24,
  height = 24,
  noCopy = false,
  className,
}) {
  const [image404, setImage404] = useState(null)
  const { spaceID, setSpaceID } = useNameServicesStore()

  useEffect(() => {
    const setDefaultData = (addresses, data) => {
      addresses.forEach(a => {
        if (!data?.[a]) {
          data = { ...data, [a]: {} }
        }
      })

      return data
    }

    const getData = async () => {
      if (address) {
        const addresses = toArray(address, { toCase: 'lower' }).filter(a => !spaceID?.[a])

        if (addresses.length > 0) {
          let data = setDefaultData(addresses, spaceID)
          setSpaceID({ ...data })

          data = await getSpaceID(addresses)
          data = setDefaultData(addresses, data)
          setSpaceID({ ...data })
        }
      }
    }

    getData()
  }, [address, spaceID, setSpaceID])

  const { name } = { ...spaceID?.[toCase(address, 'lower')] }
  const src = SpaceIDLogo

  const element = name ?
    <span title={name} className={clsx('font-medium', className)}>
      {ellipse(name, 16)}
    </span> :
    <span className={clsx('font-medium', className)}>
      {ellipse(address, 4, '0x')}
    </span>

  return name ?
    <div className="flex items-center">
      {typeof image404 === 'boolean' ?
        <Image
          src={image404 ? SpaceIDLogo : src}
          alt=""
          width={width}
          height={height}
          className={clsx('rounded-full', width === 24 && 'w-6 3xl:w-8 h-6 3xl:h-8', width < 24 ? 'mr-1.5' : 'mr-2 3xl:mr-3')}
        /> :
        <img
          src={src}
          alt=""
          onLoad={() => setImage404(false)}
          onError={() => setImage404(true)}
          className={clsx('rounded-full', width === 24 ? 'w-6 3xl:w-8 h-6 3xl:h-8' : 'w-5 h-5', width < 24 ? 'mr-1.5' : 'mr-2 3xl:mr-3')}
        />
      }
      {url ?
        <div className={clsx('flex items-center gap-x-1', className)}>
          <Link
            href={url}
            target="_blank"
            className="text-blue-600 dark:text-blue-500 font-medium"
          >
            {element}
          </Link>
          {!noCopy && <Copy size={width < 24 ? 16 : 18} value={address} />}
        </div> :
        noCopy ?
          element :
          <Copy size={width < 24 ? 16 : 18} value={address}>
            <span className={clsx(className)}>
              {element}
            </span>
          </Copy>
      }
    </div> :
    <ENSProfile
      address={address}
      url={url}
      width={width}
      height={height}
      noCopy={noCopy}
      className={className}
    />
}

export function ENSProfile({
  address,
  url,
  width = 24,
  height = 24,
  noCopy = false,
  origin,
  className,
}) {
  const [image404, setImage404] = useState(null)
  const { ens, setENS } = useNameServicesStore()

  useEffect(() => {
    const setDefaultData = (addresses, data) => {
      addresses.forEach(a => {
        if (!data?.[a]) {
          data = { ...data, [a]: {} }
        }
      })

      return data
    }

    const getData = async () => {
      if (address) {
        const addresses = toArray(address, { toCase: 'lower' }).filter(a => !ens?.[a])

        if (addresses.length > 0) {
          let data = setDefaultData(addresses, ens)
          setENS({ ...data })

          data = await getENS(addresses)
          data = setDefaultData(addresses, data)
          setENS({ ...data })
        }
      }
    }

    getData()
  }, [address, ens, setENS])

  const { name } = { ...ens?.[toCase(address, 'lower')] }
  const src = `https://metadata.ens.domains/mainnet/avatar/${name}`

  const element = name ?
    <span title={name} className={clsx('font-medium', className)}>
      {ellipse(name, 16)}
    </span> :
    <span className={clsx('font-medium', className)}>
      {ellipse(address, 4, '0x')}
    </span>

  return (
    <div className="flex items-center">
      {name && (
        typeof image404 === 'boolean' ?
          <Image
            src={image404 ? ENSLogo : src}
            alt=""
            width={width}
            height={height}
            className={clsx('rounded-full', width === 24 && 'w-6 3xl:w-8 h-6 3xl:h-8', width < 24 ? 'mr-1.5' : 'mr-2 3xl:mr-3')}
          /> :
          <img
            src={src}
            alt=""
            onLoad={() => setImage404(false)}
            onError={() => setImage404(true)}
            className={clsx('rounded-full', width === 24 ? 'w-6 3xl:w-8 h-6 3xl:h-8' : 'w-5 h-5', width < 24 ? 'mr-1.5' : 'mr-2 3xl:mr-3')}
          />
      )}
      {url ?
        <div className={clsx('flex items-center gap-x-1', className)}>
          <Link
            href={url}
            target="_blank"
            className="text-blue-600 dark:text-blue-500 font-medium"
          >
            {element}
          </Link>
          {!noCopy && <Copy size={width < 24 ? 16 : 18} value={address} />}
        </div> :
        noCopy ?
          element :
          <Copy size={width < 24 ? 16 : 18} value={address}>
            <span className={clsx(className)}>
              {element}
            </span>
          </Copy>
      }
    </div>
  )
}

export function EVMProfile({ chain, ...props }) {
  let Profile

  switch (chain) {
    case 'binance':
    case 'arbitrum':
      Profile = SpaceIDProfile
      break
    default:
      Profile = ENSProfile
      break
  }

  return <Profile chain={chain} {...props} />
}

const AXELAR_LOGO = '/logos/accounts/axelarnet.svg'
const randImage = i => `/logos/addresses/${isNumber(i) ? (i % 8) + 1 : _.random(1, 8)}.png`

export const useValidatorImagesStore = create()(set => ({
  validatorImages: {},
  setValidatorImages: data => set(state => ({ ...state, validatorImages: { ...state.validatorImages, ...data } })),
}))

export function Profile({
  i,
  address,
  chain,
  prefix = 'axelar',
  width = 24,
  height = 24,
  noResolveName = false,
  noCopy = false,
  customURL,
  useContractLink,
  className,
}) {
  const { chains, contracts, configurations, validators, verifiers } = useGlobalStore()
  const { validatorImages, setValidatorImages } = useValidatorImagesStore()

<<<<<<< HEAD
  address = Array.isArray(address) ? toHex(address) : address
  chain = address?.startsWith('axelar') ? 'axelarnet' : chain?.toLowerCase()
  prefix = !address ? prefix : address.startsWith('axelar') && !prefix?.startsWith('axelar') ? 'axelar1' : address.startsWith('0x') ? '0x' : getChainData(chain, chains)?.chain_type === 'cosmos' && _.head(split(address, { delimiter: '' }).filter(c => isNumber(c))) === '1' ? address.substring(0, address.indexOf('1') + 1) : prefix
=======
  // get validator image
  useEffect(() => {
    const getData = async () => {
      if (address?.startsWith('axelar') && validators) {
        const { operator_address, description } = { ...validators.find(d => includesSomePatterns(address, [d.broadcaster_address, d.operator_address, d.delegator_address])) }
        const { moniker, identity } = { ...description }

        let value = validatorImages[operator_address]
        let { image } = { ...value }

        if (image && timeDiff(value.updatedAt) < 3600) {
          value = undefined
        }
        else if (identity) {
          const { them } = { ...await getKeybaseUser({ key_suffix: identity }) }
          const { url } = { ...them?.[0]?.pictures?.primary }

          if (url) {
            image = url
          }

          value = { image, updatedAt: moment().valueOf() }
        }
        else {
          value = undefined
        }

        if (!image) {
          if (moniker?.startsWith('axelar-core-')) {
            image = AXELAR_LOGO
          }
          else if (!identity) {
            image = randImage()
          }

          if (image) {
            value = { image, updatedAt: moment().valueOf() }
          }
        }

        if (value) {
          setValidatorImages({ [operator_address]: value })
        }
      }
    }

    getData()
  }, [address, validators, setValidatorImages])

  if (!address) return

  if (Array.isArray(address)) {
    address = toHex(address)
  }

  // set chain to axelar when address prefix is 'axelar'
  chain = address.startsWith('axelar') ? 'axelarnet' : toCase(chain, 'lower')

  // auto set prefix by address
  if (address.startsWith('axelar') && !prefix?.startsWith('axelar')) {
    prefix = 'axelar1'
  }
  else if (address.startsWith('0x')) {
    prefix = '0x'
  }
  else if (getChainData(chain, chains)?.chain_type === 'cosmos' && split(address, { delimiter: '' }).filter(c => isNumber(c))[0] === '1') {
    prefix = address.substring(0, address.indexOf('1') + 1)
  }
>>>>>>> 0f0ae828

  // contracts
  const { interchain_token_service_contract, gateway_contracts, gas_service_contracts } = { ...contracts }

  const itss = toArray(interchain_token_service_contract?.addresses).map(a => ({ address: a, name: 'Interchain Token Service', image: AXELAR_LOGO }))
  const gateways = Object.values({ ...gateway_contracts }).filter(d => d.address).map(d => ({ ...d, name: 'Axelar Gateway', image: AXELAR_LOGO }))
  const gasServices = Object.values({ ...gas_service_contracts }).filter(d => d.address).map(d => ({ ...d, name: 'Axelar Gas Service', image: AXELAR_LOGO }))

  // relayers
  const { relayers, express_relayers, refunders } = { ...configurations }

  const executorRelayers = _.uniq(toArray(_.concat(relayers, refunders, Object.keys({ ...broadcasters[ENVIRONMENT] })))).map(a => ({ address: a, name: 'Axelar Relayer', image: AXELAR_LOGO }))
  const expressRelayers = _.uniq(toArray(express_relayers)).map(a => ({ address: a, name: 'Axelar Express Relayer', image: AXELAR_LOGO }))

  // get custom profile
  let { name, image } = { ..._.concat(accounts, itss, gateways, gasServices, executorRelayers, expressRelayers).find(d => equalsIgnoreCase(d.address, address) && (!d.environment || equalsIgnoreCase(d.environment, ENVIRONMENT))) }

  // validator | verifier
  let isValidator
  let isVerifier

  // axelar address
  if (address.startsWith('axelar')) {
    if (!name && validators) {
      const { broadcaster_address, operator_address, description } = { ...validators.find(d => includesSomePatterns(address, [d.broadcaster_address, d.operator_address, d.delegator_address, d.consensus_address])) }

      isValidator = !!operator_address

      if (description?.moniker) {
        name = `${description.moniker}${address === broadcaster_address ? `: Proxy` : ''}`
      }

      if (validatorImages[operator_address]?.image) {
        image = validatorImages[operator_address].image
      }
    }

    if (verifiers) {
      isVerifier = verifiers.findIndex(d => d.address === address) > -1
    }
  }

  // Icap address format for EVM
  if (address.startsWith('0x') && address !== '0x') {
    address = getIcapAddress(address)
  }

  const { explorer } = { ...getChainData(chain, chains) }

  const path = useContractLink && explorer?.cannot_link_contract_via_address_path && explorer.contract_path ? explorer.contract_path : explorer?.address_path
  const url = customURL || (explorer ? `${explorer.url}${path?.replace('{address}', address).replace(prefix === 'axelarvaloper' || isVerifier ? '/account' : '', prefix === 'axelarvaloper' ? '/validator' : isVerifier ? '/verifier' : '')}` : undefined)

  return name ?
    <div className={clsx('min-w-max flex items-center', width < 24 ? 'gap-x-1.5' : 'gap-x-2 3xl:gap-x-3', className)}>
      {image ?
        <Image
          src={image}
          alt=""
          width={width}
          height={height}
          className={clsx('rounded-full', width === 24 && 'w-6 3xl:w-8 h-6 3xl:h-8')}
        /> :
        isValidator && (
          <Image
            src={randImage(i)}
            alt=""
            width={width}
            height={height}
            className={clsx('rounded-full', width === 24 && 'w-6 3xl:w-8 h-6 3xl:h-8')}
          />
        )
      }
      <div className={clsx('flex items-center gap-x-1', className)}>
        <Link
          href={url || `/${address.startsWith('axelar') ? prefix === 'axelarvaloper' ? 'validator' : isVerifier ? 'verifier' : 'account' : 'address'}/${address}`}
          target="_blank"
          className="text-blue-600 dark:text-blue-500 font-medium"
        >
          {ellipse(name, isValidator ? 10 : 16)}
        </Link>
        {!noCopy && <Copy size={width < 24 ? 16 : 18} value={address} />}
      </div>
    </div> :
    address.startsWith('0x') && !noResolveName ?
      <EVMProfile
        address={address}
        chain={chain}
        url={url}
        width={width}
        height={height}
        noCopy={noCopy}
        className={className}
      /> :
      url ?
        <div className={clsx('flex items-center gap-x-1', className)}>
          <Link
            href={url}
            target="_blank"
            className="text-blue-600 dark:text-blue-500 font-medium"
          >
            {ellipse(address, 4, prefix)}
          </Link>
          {!noCopy && <Copy size={width < 24 ? 16 : 18} value={address} />}
        </div> :
        <Copy size={width < 24 ? 16 : 18} value={address}>
          <span className={clsx(className)}>
            {ellipse(address, 4, prefix)}
          </span>
        </Copy>
}

export function ChainProfile({
  value,
  width = 24,
  height = 24,
  className,
  titleClassName,
}) {
  const { chains } = useGlobalStore()

  if (!value) return

  const { name, image } = { ...getChainData(value, chains) }

  return (
    <div className={clsx('min-w-max flex items-center gap-x-2', className)}>
      <Image
        src={image}
        alt=""
        width={width}
        height={height}
        className={className}
      />
      <span className={clsx('text-zinc-900 dark:text-zinc-100 font-medium whitespace-nowrap', titleClassName)}>
        {name || capitalize(value)}
      </span>
    </div>
  )
}

export function AssetProfile({
  value,
  chain,
  amount,
  addressOrDenom,
  customAssetData,
  ITSPossible = false,
  onlyITS = false,
  isLink = false,
  width = 24,
  height = 24,
  className,
  titleClassName,
}) {
  const { chains, assets, itsAssets } = useGlobalStore()

  if (!value) return

  const assetData = (!onlyITS && getAssetData(addressOrDenom || value, assets)) ||
    (ITSPossible && getITSAssetData(addressOrDenom || value, itsAssets)) ||
    customAssetData

  const { addresses } = { ...assetData }
  let { symbol, image } = { ...assetData }

  // default to first chain
  if (!chain && assetData?.chains) {
    chain = Object.keys(assetData.chains)[0]
  }

  // set symbol and image of specific chain if exists
  if (addresses?.[chain]) {
    if (addresses[chain].symbol) {
      symbol = addresses[chain].symbol
    }

    if (addresses[chain].image) {
      image = addresses[chain].image
    }
  }

  const { url, contract_path } = { ...getChainData(chain, chains)?.explorer }

  const element = value && (
    <div className={clsx('min-w-max flex items-center', isNumber(amount) ? 'gap-x-1.5' : 'gap-x-2', className)}>
      <Image
        src={image}
        alt=""
        width={width}
        height={height}
      />
      {isNumber(amount) && (
        <Number
          value={amount}
          format="0,0.000000"
          className={clsx('text-zinc-900 dark:text-zinc-100 font-medium', titleClassName)}
        />
      )}
      <span className={clsx('font-medium whitespace-nowrap', isLink && url ? 'text-blue-600 dark:text-blue-500' : 'text-zinc-900 dark:text-zinc-100', titleClassName)}>
        {symbol || (value === addressOrDenom ? ellipse(value, 4, '0x') : value)}
      </span>
    </div>
  )

  if (isLink && url) {
    return (
      <Link href={`${url}${contract_path?.replace('{address}', addressOrDenom || value)}`} target="_blank">
        {element}
      </Link>
    )
  }

  return element
}<|MERGE_RESOLUTION|>--- conflicted
+++ resolved
@@ -264,11 +264,6 @@
   const { chains, contracts, configurations, validators, verifiers } = useGlobalStore()
   const { validatorImages, setValidatorImages } = useValidatorImagesStore()
 
-<<<<<<< HEAD
-  address = Array.isArray(address) ? toHex(address) : address
-  chain = address?.startsWith('axelar') ? 'axelarnet' : chain?.toLowerCase()
-  prefix = !address ? prefix : address.startsWith('axelar') && !prefix?.startsWith('axelar') ? 'axelar1' : address.startsWith('0x') ? '0x' : getChainData(chain, chains)?.chain_type === 'cosmos' && _.head(split(address, { delimiter: '' }).filter(c => isNumber(c))) === '1' ? address.substring(0, address.indexOf('1') + 1) : prefix
-=======
   // get validator image
   useEffect(() => {
     const getData = async () => {
@@ -337,7 +332,6 @@
   else if (getChainData(chain, chains)?.chain_type === 'cosmos' && split(address, { delimiter: '' }).filter(c => isNumber(c))[0] === '1') {
     prefix = address.substring(0, address.indexOf('1') + 1)
   }
->>>>>>> 0f0ae828
 
   // contracts
   const { interchain_token_service_contract, gateway_contracts, gas_service_contracts } = { ...contracts }
